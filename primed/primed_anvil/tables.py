--- conflicted
+++ resolved
@@ -1,9 +1,5 @@
 import django_tables2 as tables
-<<<<<<< HEAD
-from anvil_consortium_manager.models import Account
-=======
 from anvil_consortium_manager.models import Account, Workspace
->>>>>>> e8f21991
 from django.utils.html import format_html
 
 from . import models
@@ -29,8 +25,6 @@
         return value
 
 
-<<<<<<< HEAD
-=======
 class WorkspaceSharedWithConsortiumTable(tables.Table):
     """Table including a column to indicate if a workspace is shared with PRIMED_ALL."""
 
@@ -78,7 +72,6 @@
         order_by = ("name",)
 
 
->>>>>>> e8f21991
 class StudyTable(tables.Table):
     """A table for `Study`s."""
 
